--- conflicted
+++ resolved
@@ -38,10 +38,7 @@
 url.workspace = true
 
 [dev-dependencies]
-<<<<<<< HEAD
 insta = { workspace = true, features = ["json"] }
-=======
 pretty_assertions.workspace = true
->>>>>>> 315ad9c3
 tempfile.workspace = true
 test_utils = { path = "../test_utils" }