--- conflicted
+++ resolved
@@ -12,12 +12,9 @@
 futures-util.workspace = true
 hyper = { workspace = true, features = ["full"] }
 jsonrpsee = { workspace = true, features = ["full"] }
-<<<<<<< HEAD
 papyrus_config = { path = "../papyrus_config" }
-=======
 metrics.workspace = true
 papyrus_common = { path = "../papyrus_common"}
->>>>>>> 315ad9c3
 papyrus_proc_macros = { path = "../papyrus_proc_macros"}
 papyrus_storage = { path = "../papyrus_storage", version = "0.0.1" }
 starknet_writer_client = { path = "../starknet_writer_client" }
